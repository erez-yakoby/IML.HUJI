--- conflicted
+++ resolved
@@ -1,14 +1,6 @@
 from .base_estimator import BaseEstimator
-<<<<<<< HEAD
-# from .base_dimension_reduction import BaseDimReducer
-=======
->>>>>>> acc097f8
 from .base_module import BaseModule
 from .base_learning_rate import BaseLR
 
 
-<<<<<<< HEAD
-# __all__ = ["BaseEstimator", "BaseDimReducer", "BaseModule", "BaseLR"]
-=======
-__all__ = ["BaseEstimator", "BaseModule", "BaseLR"]
->>>>>>> acc097f8
+__all__ = ["BaseEstimator", "BaseModule", "BaseLR"]